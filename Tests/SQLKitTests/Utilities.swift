--- conflicted
+++ resolved
@@ -104,14 +104,12 @@
         return SQLRaw("AUTOINCREMENT")
     }
 
-<<<<<<< HEAD
     var autoIncrementFunction: SQLExpression? = nil
-=======
+
     var triggerSyntax = SQLTriggerSyntax()
 
     mutating func setTriggerSyntax(create: SQLTriggerSyntax.Create = [], drop: SQLTriggerSyntax.Drop = []) {
         self.triggerSyntax.create = create
         self.triggerSyntax.drop = drop
     }
->>>>>>> e5e52999
 }