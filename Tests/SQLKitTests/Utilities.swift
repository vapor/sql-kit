--- conflicted
+++ resolved
@@ -106,14 +106,12 @@
         return SQLRaw("AUTOINCREMENT")
     }
 
-<<<<<<< HEAD
     var supportsDropBehavior: Bool = false
-=======
+
     var triggerSyntax = SQLTriggerSyntax()
 
     mutating func setTriggerSyntax(create: SQLTriggerSyntax.Create = [], drop: SQLTriggerSyntax.Drop = []) {
         self.triggerSyntax.create = create
         self.triggerSyntax.drop = drop
     }
->>>>>>> e5e52999
 }