--- conflicted
+++ resolved
@@ -77,7 +77,6 @@
         try db.drop(table: "planets").ifExists().run().wait()
         XCTAssertEqual(db.results[1], "DROP TABLE `planets`")
     }
-<<<<<<< HEAD
 
     func testDropBehavior() throws {
         let db = TestDatabase()
@@ -112,7 +111,7 @@
 
         try db.drop(table: "planets").restrict().run().wait()
         XCTAssertEqual(db.results[9], "DROP TABLE `planets` RESTRICT")
-=======
+    }
     
     func testDistinct() throws {
         let db = TestDatabase()
@@ -189,7 +188,6 @@
             .run().wait()
         
         XCTAssertEqual(db.results[0], "UPDATE `planets` SET `moons` = `moons` + 1 WHERE `best_at_space` >= ?")
->>>>>>> e5e52999
     }
 }
 
