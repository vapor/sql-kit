--- conflicted
+++ resolved
@@ -40,7 +40,6 @@
         XCTAssert(serializer.binds.first! as! String == "Earth")
     }
 
-<<<<<<< HEAD
     func testGroupByHaving() throws {
         let db = TestDatabase()
         try db.select().column("*")
@@ -49,7 +48,8 @@
             .having("color", .equal, "blue")
             .run().wait()
         XCTAssertEqual(db.results[0], "SELECT * FROM `planets` GROUP BY `color` HAVING `color` = ?")
-=======
+    }
+
     func testIfExists() throws {
         let db = TestDatabase()
 
@@ -59,6 +59,5 @@
         db.dialect = GenericDialect(supportsIfExists: false)
         try db.drop(table: "planets").ifExists().run().wait()
         XCTAssertEqual(db.results[1], "DROP TABLE `planets`")
->>>>>>> fc519e89
     }
 }