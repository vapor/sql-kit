--- conflicted
+++ resolved
@@ -326,9 +326,6 @@
         XCTAssertEqual(db.results[0], "UPDATE `planets` SET `moons` = `moons` + 1 WHERE `best_at_space` >= ?")
     }
     
-<<<<<<< HEAD
-    // MARK: Returning
-=======
     func testInsertWithArrayOfEncodable() throws {
         func weird<S: Sequence>(_ builder: SQLInsertBuilder, values: S) -> SQLInsertBuilder where S.Element: Encodable {
             builder.values(Array(values))
@@ -341,7 +338,8 @@
         XCTAssertEqual(db.results[0], "INSERT INTO `planets` (`name`) VALUES (?)")
         XCTAssertEqual(db.bindResults[0] as? [String], ["Jupiter"]) // instead of [["Jupiter"]]
     }
->>>>>>> 1a788f49
+
+    // MARK: Returning
 
     func testReturning() throws {
         try db.insert(into: "planets")
