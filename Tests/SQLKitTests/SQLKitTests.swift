import SQLKit
import SQLKitBenchmark
import XCTest

final class SQLKitTests: XCTestCase {
    func testBenchmarker() throws {
        let db = TestDatabase()
        let benchmarker = SQLBenchmarker(on: db)
        try benchmarker.run()
    }
    
    func testLockingClause_forUpdate() throws {
        let db = TestDatabase()
        try db.select().column("*")
            .from("planets")
            .where("name", .equal, "Earth")
            .for(.update)
            .run().wait()
        XCTAssertEqual(db.results[0], "SELECT * FROM `planets` WHERE `name` = ? FOR UPDATE")
    }
    
    func testLockingClause_lockInShareMode() throws {
        let db = TestDatabase()
        try db.select().column("*")
            .from("planets")
            .where("name", .equal, "Earth")
            .lockingClause(SQLRaw("LOCK IN SHARE MODE"))
            .run().wait()
        XCTAssertEqual(db.results[0], "SELECT * FROM `planets` WHERE `name` = ? LOCK IN SHARE MODE")
    }
    
    func testRawQueryStringInterpolation() throws {
        let db = TestDatabase()
        let (table, planet) = ("planets", "Earth")
        let builder = db.raw("SELECT * FROM \(table) WHERE name = \(bind: planet)")
        var serializer = SQLSerializer(database: db)
        builder.query.serialize(to: &serializer)

        XCTAssertEqual(serializer.sql, "SELECT * FROM planets WHERE name = ?")
        XCTAssert(serializer.binds.first! as! String == "Earth")
    }
    
    func testRawQueryStringWithNonliteral() throws {
        let db = TestDatabase()
        let (table, planet) = ("planets", "Earth")

        var serializer1 = SQLSerializer(database: db)
        let query1 = "SELECT * FROM \(table) WHERE name = \(planet)"
        let builder1 = db.raw(.init(query1))
        builder1.query.serialize(to: &serializer1)
        XCTAssertEqual(serializer1.sql, "SELECT * FROM planets WHERE name = Earth")

        var serializer2 = SQLSerializer(database: db)
        let query2: Substring = "|||SELECT * FROM staticTable WHERE name = uselessUnboundValue|||".dropFirst(3).dropLast(3)
        let builder2 = db.raw(.init(query2))
        builder2.query.serialize(to: &serializer2)
        XCTAssertEqual(serializer2.sql, "SELECT * FROM staticTable WHERE name = uselessUnboundValue")
    }

    func testGroupByHaving() throws {
        let db = TestDatabase()
        try db.select().column("*")
            .from("planets")
            .groupBy("color")
            .having("color", .equal, "blue")
            .run().wait()
        XCTAssertEqual(db.results[0], "SELECT * FROM `planets` GROUP BY `color` HAVING `color` = ?")
    }

    func testIfExists() throws {
        let db = TestDatabase()

        try db.drop(table: "planets").ifExists().run().wait()
        XCTAssertEqual(db.results[0], "DROP TABLE IF EXISTS `planets`")

        db._dialect.supportsIfExists = false
        try db.drop(table: "planets").ifExists().run().wait()
        XCTAssertEqual(db.results[1], "DROP TABLE `planets`")
    }
    
<<<<<<< HEAD
    func testDistinct() throws {
        let db = TestDatabase()
        try db.select().column("*")
            .from("planets")
            .groupBy("color")
            .having("color", .equal, "blue")
            .distinct()
            .run().wait()
        XCTAssertEqual(db.results[0], "SELECT DISTINCT * FROM `planets` GROUP BY `color` HAVING `color` = ?")
    }
    
    func testDistinctColumns() throws {
        let db = TestDatabase()
        try db.select()
            .distinct(on: "name", "color")
            .from("planets")
            .run().wait()
        XCTAssertEqual(db.results[0], "SELECT DISTINCT `name`, `color` FROM `planets`")
    }
    
    func testDistinctExpression() throws {
        let db = TestDatabase()
        try db.select()
            .column(SQLFunction("COUNT", args: SQLDistinct("name", "color")))
            .from("planets")
            .run().wait()
        XCTAssertEqual(db.results[0], "SELECT COUNT(DISTINCT(`name`, `color`)) FROM `planets`")
=======
    func testSimpleJoin() throws {
        let db = TestDatabase()
        
        try db.select().column("*")
            .from("planets")
            .join("moons", on: "moons.planet_id=planets.id")
            .run().wait()
        
        XCTAssertEqual(db.results[0], "SELECT * FROM `planets` INNER JOIN `moons` ON moons.planet_id=planets.id")
    }
    
    func testMessyJoin() throws {
        let db = TestDatabase()
        
        try db.select().column("*")
            .from("planets")
            .join(
                SQLAlias(SQLGroupExpression(
                    db.select().column("name").from("stars").where(SQLColumn("orion"), .equal, SQLIdentifier("please space")).select
                ), as: SQLIdentifier("star")),
                method: SQLJoinMethod.outer,
                on: SQLColumn(SQLIdentifier("planet_id"), table: SQLIdentifier("moons")), SQLBinaryOperator.isNot, SQLRaw("%%%%%%")
            )
            .where(SQLLiteral.null)
            .run().wait()
        
        // Yes, this query is very much pure gibberish.
        XCTAssertEqual(db.results[0], "SELECT * FROM `planets` OUTER JOIN (SELECT `name` FROM `stars` WHERE `orion` = `please space`) AS `star` ON `moons`.`planet_id` IS NOT %%%%%% WHERE NULL")
>>>>>>> c90b5cee
    }
}

// MARK: Table Creation

extension SQLKitTests {
    func testColumnConstraints() throws {
        let db = TestDatabase()

        try db.create(table: "planets")
            .column("id", type: .bigint, .primaryKey)
            .column("name", type: .text, .default("unnamed"))
            .column("galaxy_id", type: .bigint, .references("galaxies", "id"))
            .column("diameter", type: .int, .check(SQLRaw("diameter > 0")))
            .column("important", type: .text, .notNull)
            .column("special", type: .text, .unique)
            .column("automatic", type: .text, .generated(SQLRaw("CONCAT(name, special)")))
            .column("collated", type: .text, .collate(name: "default"))
            .run().wait()

        XCTAssertEqual(db.results[0],
"""
CREATE TABLE `planets`(`id` BIGINT PRIMARY KEY AUTOINCREMENT, `name` TEXT DEFAULT 'unnamed', `galaxy_id` BIGINT REFERENCES `galaxies` (`id`), `diameter` INTEGER CHECK (diameter > 0), `important` TEXT NOT NULL, `special` TEXT UNIQUE, `automatic` TEXT GENERATED ALWAYS AS (CONCAT(name, special)) STORED, `collated` TEXT COLLATE `default`)
"""
                       )
    }

    func testMultipleColumnConstraintsPerRow() throws {
        let db = TestDatabase()

        try db.create(table: "planets")
            .column("id", type: .bigint, .notNull, .primaryKey)
            .run().wait()

        XCTAssertEqual(db.results[0], "CREATE TABLE `planets`(`id` BIGINT NOT NULL PRIMARY KEY AUTOINCREMENT)")
    }

    func testPrimaryKeyColumnConstraintVariants() throws {
        let db = TestDatabase()

        try db.create(table: "planets1")
            .column("id", type: .bigint, .primaryKey)
            .run().wait()

        try db.create(table: "planets2")
            .column("id", type: .bigint, .primaryKey(autoIncrement: false))
            .run().wait()

        XCTAssertEqual(db.results[0], "CREATE TABLE `planets1`(`id` BIGINT PRIMARY KEY AUTOINCREMENT)")

        XCTAssertEqual(db.results[1], "CREATE TABLE `planets2`(`id` BIGINT PRIMARY KEY)")
    }

    func testDefaultColumnConstraintVariants() throws {
        let db = TestDatabase()

        try db.create(table: "planets1")
            .column("name", type: .text, .default("unnamed"))
            .run().wait()

        try db.create(table: "planets2")
            .column("diameter", type: .int, .default(10))
            .run().wait()

        try db.create(table: "planets3")
            .column("diameter", type: .real, .default(11.5))
            .run().wait()

        try db.create(table: "planets4")
            .column("current", type: .custom(SQLRaw("BOOLEAN")), .default(false))
            .run().wait()

        try db.create(table: "planets5")
            .column("current", type: .custom(SQLRaw("BOOLEAN")), .default(SQLLiteral.boolean(true)))
            .run().wait()

        XCTAssertEqual(db.results[0], "CREATE TABLE `planets1`(`name` TEXT DEFAULT 'unnamed')")

        XCTAssertEqual(db.results[1], "CREATE TABLE `planets2`(`diameter` INTEGER DEFAULT 10)")

        XCTAssertEqual(db.results[2], "CREATE TABLE `planets3`(`diameter` REAL DEFAULT 11.5)")

        XCTAssertEqual(db.results[3], "CREATE TABLE `planets4`(`current` BOOLEAN DEFAULT false)")

        XCTAssertEqual(db.results[4], "CREATE TABLE `planets5`(`current` BOOLEAN DEFAULT true)")
    }

    func testForeignKeyColumnConstraintVariants() throws {
        let db = TestDatabase()

        try db.create(table: "planets1")
            .column("galaxy_id", type: .bigint, .references("galaxies", "id"))
            .run().wait()

        try db.create(table: "planets2")
            .column("galaxy_id", type: .bigint, .references("galaxies", "id", onDelete: .cascade, onUpdate: .restrict))
            .run().wait()

        XCTAssertEqual(db.results[0], "CREATE TABLE `planets1`(`galaxy_id` BIGINT REFERENCES `galaxies` (`id`))")

        XCTAssertEqual(db.results[1], "CREATE TABLE `planets2`(`galaxy_id` BIGINT REFERENCES `galaxies` (`id`) ON DELETE CASCADE ON UPDATE RESTRICT)")
    }

    func testTableConstraints() throws {
        let db = TestDatabase()

        try db.create(table: "planets")
            .column("id", type: .bigint)
            .column("name", type: .text)
            .column("diameter", type: .int)
            .column("galaxy_name", type: .text)
            .column("galaxy_id", type: .bigint)
            .primaryKey("id")
            .unique("name")
            .check(SQLRaw("diameter > 0"), named: "non-zero-diameter")
            .foreignKey(
                ["galaxy_id", "galaxy_name"],
                references: "galaxies",
                ["id", "name"]
            ).run().wait()

        XCTAssertEqual(db.results[0],
"""
CREATE TABLE `planets`(`id` BIGINT, `name` TEXT, `diameter` INTEGER, `galaxy_name` TEXT, `galaxy_id` BIGINT, PRIMARY KEY (`id`), UNIQUE (`name`), CONSTRAINT `non-zero-diameter` CHECK (diameter > 0), FOREIGN KEY (`galaxy_id`, `galaxy_name`) REFERENCES `galaxies` (`id`, `name`))
"""
                       )
    }

    func testCompositePrimaryKeyTableConstraint() throws {
        let db = TestDatabase()

        try db.create(table: "planets1")
            .column("id1", type: .bigint)
            .column("id2", type: .bigint)
            .primaryKey("id1", "id2")
            .run().wait()

        XCTAssertEqual(db.results[0], "CREATE TABLE `planets1`(`id1` BIGINT, `id2` BIGINT, PRIMARY KEY (`id1`, `id2`))")
    }

    func testCompositeUniqueTableConstraint() throws {
        let db = TestDatabase()

        try db.create(table: "planets1")
            .column("id1", type: .bigint)
            .column("id2", type: .bigint)
            .unique("id1", "id2")
            .run().wait()

        XCTAssertEqual(db.results[0], "CREATE TABLE `planets1`(`id1` BIGINT, `id2` BIGINT, UNIQUE (`id1`, `id2`))")
    }

    func testPrimaryKeyTableConstraintVariants() throws {
        let db = TestDatabase()

        try db.create(table: "planets1")
            .column("galaxy_name", type: .text)
            .column("galaxy_id", type: .bigint)
            .foreignKey(
                ["galaxy_id", "galaxy_name"],
                references: "galaxies",
                ["id", "name"]
        ).run().wait()

        try db.create(table: "planets2")
            .column("galaxy_id", type: .bigint)
            .foreignKey(
                ["galaxy_id"],
                references: "galaxies",
                ["id"]
        ).run().wait()

        try db.create(table: "planets3")
            .column("galaxy_id", type: .bigint)
            .foreignKey(
                ["galaxy_id"],
                references: "galaxies",
                ["id"],
                onDelete: .restrict,
                onUpdate: .cascade
        ).run().wait()

        XCTAssertEqual(db.results[0], "CREATE TABLE `planets1`(`galaxy_name` TEXT, `galaxy_id` BIGINT, FOREIGN KEY (`galaxy_id`, `galaxy_name`) REFERENCES `galaxies` (`id`, `name`))")

        XCTAssertEqual(db.results[1], "CREATE TABLE `planets2`(`galaxy_id` BIGINT, FOREIGN KEY (`galaxy_id`) REFERENCES `galaxies` (`id`))")

        XCTAssertEqual(db.results[2], "CREATE TABLE `planets3`(`galaxy_id` BIGINT, FOREIGN KEY (`galaxy_id`) REFERENCES `galaxies` (`id`) ON DELETE RESTRICT ON UPDATE CASCADE)")
    }

    func testSQLRowDecoder() throws {
        struct Foo: Codable {
            let id: UUID
            let foo: Int
            let bar: Double?
            let baz: String
        }

        do {
            let row = TestRow(data: [
                "id": UUID(),
                "foo": 42,
                "bar": Double?.none as Any,
                "baz": "vapor"
            ])

            let foo = try row.decode(model: Foo.self)
            XCTAssertEqual(foo.foo, 42)
            XCTAssertEqual(foo.bar, nil)
            XCTAssertEqual(foo.baz, "vapor")
        }
        do {
            let row = TestRow(data: [
                "foos_id": UUID(),
                "foos_foo": 42,
                "foos_bar": Double?.none as Any,
                "foos_baz": "vapor"
            ])

            let foo = try row.decode(model: Foo.self, prefix: "foos_")
            XCTAssertEqual(foo.foo, 42)
            XCTAssertEqual(foo.bar, nil)
            XCTAssertEqual(foo.baz, "vapor")
        }
    }
}<|MERGE_RESOLUTION|>--- conflicted
+++ resolved
@@ -78,7 +78,6 @@
         XCTAssertEqual(db.results[1], "DROP TABLE `planets`")
     }
     
-<<<<<<< HEAD
     func testDistinct() throws {
         let db = TestDatabase()
         try db.select().column("*")
@@ -106,7 +105,6 @@
             .from("planets")
             .run().wait()
         XCTAssertEqual(db.results[0], "SELECT COUNT(DISTINCT(`name`, `color`)) FROM `planets`")
-=======
     func testSimpleJoin() throws {
         let db = TestDatabase()
         
@@ -135,7 +133,6 @@
         
         // Yes, this query is very much pure gibberish.
         XCTAssertEqual(db.results[0], "SELECT * FROM `planets` OUTER JOIN (SELECT `name` FROM `stars` WHERE `orion` = `please space`) AS `star` ON `moons`.`planet_id` IS NOT %%%%%% WHERE NULL")
->>>>>>> c90b5cee
     }
 }
 
