import SQL
import XCTest

final class DataQueryTests: XCTestCase {
    func testBasicSelectStar() {
        let select = DataManipulationQuery(table: "foo")
        let (sql, _) = GeneralSQLSerializer.shared.serialize(query: select)
        XCTAssertEqual(sql,  "SELECT * FROM `foo`")
    }

    func testCustomColumnSelect() {
        let select = DataManipulationQuery(table: "foo", keys: [
            .column(DataColumn(table: "foo", name: "d"), key: nil),
            .column(DataColumn(table: "foo", name: "l"), key: nil)
        ])
        let (sql, _) = GeneralSQLSerializer.shared.serialize(query: select)
        XCTAssertEqual(sql, "SELECT `foo`.`d`, `foo`.`l` FROM `foo`")
    }

    func testSelectWithPredicates() {
        var select = DataManipulationQuery(table: "foo")

        let predicateA = DataPredicate(
            column: DataColumn(name: "id"),
            comparison: .equal,
            value: .bind("1")
        )
        select.predicates.append(.predicate(predicateA))

        let predicateB = DataPredicate(
            column: DataColumn(table: "foo", name: "name"),
            comparison: .equal,
            value: .bind("2")
        )
        select.predicates.append(.predicate(predicateB))

        let (sql, _) = GeneralSQLSerializer.shared.serialize(query: select)
        XCTAssertEqual(sql, "SELECT * FROM `foo` WHERE (`id` = ? AND `foo`.`name` = ?)")
    }

    func testSelectWithGroupByColumn() {
        var select = DataManipulationQuery(table: "foo")
        select.groupBys.append(.column(DataColumn(table: "foo", name: "name")))
        let (sql, _) = GeneralSQLSerializer.shared.serialize(query: select)
        XCTAssertEqual(sql, "SELECT * FROM `foo` GROUP BY `foo`.`name`")
    }

    func testSelectWithCustomGroupBy() {
<<<<<<< HEAD
        var select = DataManipulationQuery(table: "foo")
        let column = DataComputedColumn(
            function: "YEAR",
            keys: [.column(.init(table: "foo", name: "date"), key: nil)]
=======
        var select = DataQuery(table: "foo")

        let column = DataComputedColumn(function: "YEAR", columns: [.init(table: "foo", name: "date")])
        select.groupBys = [.computed(column)]
        select.orderBys = [DataOrderBy(columns: [DataColumn(table: "foo", name: "name")], direction: .descending)]

        XCTAssertEqual(
            GeneralSQLSerializer.shared.serialize(query: select),
            "SELECT * FROM `foo` GROUP BY YEAR(`foo`.`date`) ORDER BY `foo`.`name` DESC"
>>>>>>> d3b9b77d
        )
        select.groupBys.append(.computed(column))

        let (sql, _) = GeneralSQLSerializer.shared.serialize(query: select)
        XCTAssertEqual(sql, "SELECT * FROM `foo` GROUP BY YEAR(`foo`.`date`)")
    }

    func testSelectWithMultipleGroupBy() {
        var select = DataManipulationQuery(table: "foo")

        let column = DataComputedColumn(
            function: "YEAR",
            keys: [.column(.init(table: "foo", name: "date"), key: nil)]
        )
        select.groupBys = [
            .computed(column),
            .column(DataColumn(table: "foo", name: "name"))
        ]
        let (sql, _) = GeneralSQLSerializer.shared.serialize(query: select)
        XCTAssertEqual(sql, "SELECT * FROM `foo` GROUP BY YEAR(`foo`.`date`), `foo`.`name`")
    }

    func testSelectWithJoins() {
        var select = DataManipulationQuery(table: "foo")

        let joinA = DataJoin(
            method: .inner,
            local: DataColumn(table: "foo", name: "id"),
            foreign: DataColumn(table: "bar", name: "foo_id")
        )
        select.joins.append(joinA)

        let (sql, _) = GeneralSQLSerializer.shared.serialize(query: select)
        XCTAssertEqual(sql, "SELECT * FROM `foo` JOIN `bar` ON `foo`.`id` = `bar`.`foo_id`")
    }

    func testSubsetEdgecases() {
        var select = DataManipulationQuery(table: "foo")
        select.predicates.append(.predicate(.init(column: "a", comparison: .notIn, value: .binds([]))))
        select.predicates.append(.predicate(.init(column: "b", comparison: .in, value: .binds([]))))
        select.predicates.append(.predicate(.init(column: "c", comparison: .notIn, value: .bind("a"))))
        select.predicates.append(.predicate(.init(column: "d", comparison: .in, value: .bind("a"))))
        select.predicates.append(.predicate(.init(column: "e", comparison: .notIn, value:.binds(["a", "b"]))))
        select.predicates.append(.predicate(.init(column: "f", comparison: .in, value: .binds(["a", "b"]))))
        let (sql, _) = GeneralSQLSerializer.shared.serialize(query: select)
        XCTAssertEqual(sql, "SELECT * FROM `foo` WHERE (1 AND 0 AND `c` != ? AND `d` = ? AND `e` NOT IN (?, ?) AND `f` IN (?, ?))")
    }

    func testDocs() {
        do {
            var users = DataManipulationQuery(table: "users")
            let name = DataPredicate(column: "name", comparison: .equal, value: .bind("a"))
            users.predicates.append(.predicate(name))
            let (sql, _) = GeneralSQLSerializer.shared.serialize(query: users)
            XCTAssertEqual(sql, "SELECT * FROM `users` WHERE (`name` = ?)")
        }
        do {
            var users = DataManipulationQuery(statement: .insert(), table: "users")
            let name = DataManipulationColumn(column: "name", value: .bind("a"))
            users.columns.append(name)

            do {
                let (sql, _) = GeneralSQLSerializer.shared.serialize(query: users)
                XCTAssertEqual(sql, "INSERT INTO `users` (`name`) VALUES (?)")
            }
            users.statement = .update()
            do {
                let (sql, _) = GeneralSQLSerializer.shared.serialize(query: users)
                XCTAssertEqual(sql, "UPDATE `users` SET `name` = ?")
            }
        }

        do {
            var users = DataDefinitionQuery(statement: .create, table: "users")

            let id = DataDefinitionColumn(name: "id", dataType: .init(name: "INTEGER", attributes: ["PRIMARY KEY"]))
            users.createColumns.append(id)

            let name = DataDefinitionColumn(name: "name", dataType: "TEXT")
            users.createColumns.append(name)

            let sql = GeneralSQLSerializer.shared.serialize(query: users)
            XCTAssertEqual(sql, "CREATE TABLE `users` (`id` INTEGER PRIMARY KEY, `name` TEXT)")
        }

        final class PostgreSQLSerializer: SQLSerializer {
            var count: Int
            init() {
                self.count = 1
            }
            func makePlaceholder() -> String {
                defer { count += 1 }
                return "$\(count)"
            }
        }
        do {
            var users = DataManipulationQuery(table: "users")
            let name = DataPredicate(column: "name", comparison: .equal, value: .bind("a"))
            users.predicates.append(.predicate(name))
            let (sql, _) = PostgreSQLSerializer().serialize(query: users)
            XCTAssertEqual(sql, "SELECT * FROM `users` WHERE (`name` = $1)")
        }
    }

    static let allTests = [
        ("testBasicSelectStar", testBasicSelectStar),
        ("testSelectWithPredicates", testSelectWithPredicates),
        ("testSelectWithJoins", testSelectWithJoins),
        ("testSubsetEdgecases", testSubsetEdgecases),
        ("testDocs", testDocs),
    ]
}<|MERGE_RESOLUTION|>--- conflicted
+++ resolved
@@ -46,27 +46,16 @@
     }
 
     func testSelectWithCustomGroupBy() {
-<<<<<<< HEAD
         var select = DataManipulationQuery(table: "foo")
         let column = DataComputedColumn(
             function: "YEAR",
             keys: [.column(.init(table: "foo", name: "date"), key: nil)]
-=======
-        var select = DataQuery(table: "foo")
-
-        let column = DataComputedColumn(function: "YEAR", columns: [.init(table: "foo", name: "date")])
-        select.groupBys = [.computed(column)]
-        select.orderBys = [DataOrderBy(columns: [DataColumn(table: "foo", name: "name")], direction: .descending)]
-
-        XCTAssertEqual(
-            GeneralSQLSerializer.shared.serialize(query: select),
-            "SELECT * FROM `foo` GROUP BY YEAR(`foo`.`date`) ORDER BY `foo`.`name` DESC"
->>>>>>> d3b9b77d
         )
         select.groupBys.append(.computed(column))
+        select.orderBys.append(.init(columns: [DataColumn(table: "foo", name: "name")], direction: .descending))
 
         let (sql, _) = GeneralSQLSerializer.shared.serialize(query: select)
-        XCTAssertEqual(sql, "SELECT * FROM `foo` GROUP BY YEAR(`foo`.`date`)")
+        XCTAssertEqual(sql, "SELECT * FROM `foo` GROUP BY YEAR(`foo`.`date`) ORDER BY `foo`.`name` DESC")
     }
 
     func testSelectWithMultipleGroupBy() {
