--- conflicted
+++ resolved
@@ -80,12 +80,11 @@
         return true
     }
 
-<<<<<<< HEAD
     public var autoIncrementFunction: SQLExpression? {
         return nil
-=======
+    }
+
     public var triggerSyntax: SQLTriggerSyntax {
         return SQLTriggerSyntax()
->>>>>>> e5e52999
     }
 }