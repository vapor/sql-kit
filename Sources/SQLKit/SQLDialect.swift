public protocol SQLDialect {
    var name: String { get }
    var identifierQuote: SQLExpression { get }
    var literalStringQuote: SQLExpression { get }
    var autoIncrementClause: SQLExpression { get }
    func bindPlaceholder(at position: Int) -> SQLExpression
    func literalBoolean(_ value: Bool) -> SQLExpression
    var literalDefault: SQLExpression { get }
    var supportsIfExists: Bool { get }
    var supportsAutoIncrement: Bool { get }
    var enumSyntax: SQLEnumSyntax { get }
<<<<<<< HEAD
    var supportsDropBehavior: Bool { get }
=======
    var triggerSyntax: SQLTriggerSyntax { get }
>>>>>>> e5e52999
}

public enum SQLEnumSyntax {
    /// for ex. MySQL, which uses the ENUM literal followed by the options
    case inline

    /// for ex. PostgreSQL, which uses the name of type that must have been
    /// previously created.
    case typeName

    /// for ex. SQL Server, which does not have an enum syntax.
    /// - note: you can likely simulate an enum with a CHECK constraint.
    case unsupported
}

public struct SQLTriggerSyntax {
    public struct Create: OptionSet {
        public var rawValue = 0

        public init(rawValue: Int) {
            self.rawValue = rawValue
        }

        public static let requiresForEachRow = Create(rawValue: 1 << 0)
        public static let supportsBody = Create(rawValue: 1 << 1)
        public static let supportsCondition = Create(rawValue: 1 << 2)
        public static let supportsDefiner = Create(rawValue: 1 << 3)
        public static let supportsForEach = Create(rawValue: 1 << 4)
        public static let supportsOrder = Create(rawValue: 1 << 5)
        public static let supportsUpdateColumns = Create(rawValue: 1 << 6)
        public static let supportsConstraints = Create(rawValue: 1 << 7)
        public static let postgreSQLChecks = Create(rawValue: 1 << 8)
        public static let conditionRequiresParentheses = Create(rawValue: 1 << 9)
    }

    public struct Drop: OptionSet {
        public var rawValue = 0

        public init(rawValue: Int) {
            self.rawValue = rawValue
        }

        public static let supportsTableName = Drop(rawValue: 1 << 0)
        public static let supportsCascade = Drop(rawValue: 1 << 1)
    }

    public var create = Create()
    public var drop = Drop()

    public init() {}
    public init(create: Create = [], drop: Drop = []) {
        self.create = create
        self.drop = drop
    }
}

extension SQLDialect {
    public var literalDefault: SQLExpression {
        return SQLRaw("DEFAULT")
    }

    public var literalStringQuote: SQLExpression {
        return SQLRaw("'")
    }

    public var supportsIfExists: Bool {
        return true
    }

<<<<<<< HEAD
    public var supportsDropBehavior: Bool {
        return false
=======
    public var triggerSyntax: SQLTriggerSyntax {
        return SQLTriggerSyntax()
>>>>>>> e5e52999
    }
}<|MERGE_RESOLUTION|>--- conflicted
+++ resolved
@@ -9,11 +9,8 @@
     var supportsIfExists: Bool { get }
     var supportsAutoIncrement: Bool { get }
     var enumSyntax: SQLEnumSyntax { get }
-<<<<<<< HEAD
     var supportsDropBehavior: Bool { get }
-=======
     var triggerSyntax: SQLTriggerSyntax { get }
->>>>>>> e5e52999
 }
 
 public enum SQLEnumSyntax {
@@ -83,12 +80,10 @@
         return true
     }
 
-<<<<<<< HEAD
     public var supportsDropBehavior: Bool {
         return false
-=======
+
     public var triggerSyntax: SQLTriggerSyntax {
         return SQLTriggerSyntax()
->>>>>>> e5e52999
     }
 }